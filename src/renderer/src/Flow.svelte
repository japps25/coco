<script lang="ts">
  import { writable } from "svelte/store";
  import CodeEditorNode from "./lib/components/CodeEditorNode.svelte";
  import CommandMenu from "./lib/components/CommandMenu.svelte";
  import {addNodeId, addEdgeId} from "./lib/utils/nodeUtils";


  import { SvelteFlow, Position, ConnectionLineType, useSvelteFlow, type Node, type Edge } from "@xyflow/svelte";

  import "@xyflow/svelte/dist/style.css";

  import { onMount } from "svelte";
  import { CocoPipeline } from "./lib/components/Pipeline";

  const nodeTypes = {
    commandMenu: CommandMenu,
    selectorNode: CodeEditorNode,
  };

  const bgColor = writable("#0c0e12 ");

  const nodeDefaults = {
    sourcePosition: Position.Right,
    targetPosition: Position.Left,
    deletable: false,
  };

  let currentNodeId = 0;
  let currentPipelineId = 0;
  let currentPipeline = new CocoPipeline(`Pipeline ${currentPipelineId++}`, "", "");
  const pipelines = new Array<CocoPipeline>();
  pipelines.push(currentPipeline);

  const firstNodeId = `node-${currentNodeId++}`;
  currentPipeline.pushNodeId(firstNodeId);

  const initialNodes: Node[] = [
    {
      id: firstNodeId,
      type: "selectorNode",
      data: { label: "Node" },
      position: { x: 0, y: 0 },
      ...nodeDefaults,
      connectable: true,
    },
  ];

  export const initialEdges: Edge[] = [];

  const nodes = writable<Node[]>([]);
  const edges = writable<Edge[]>([]);

  const { fitView } = useSvelteFlow();

<<<<<<< HEAD
  // add a new cell to the last element on the graph
  function addNewNode(nodeType: string = "selectorNode") {
    const lastNode = $nodes[$nodes.length - 1];
    const newId = `node-${currentNodeId++}`;
    
    currentPipeline.pushNodeId(newId);

    const newNode = {
      id: newId.toString(),
      type: nodeType,
      data: { label: `Node ${currentNodeId}` },
      position: { x: lastNode.position.x, y: lastNode.position.y + 100 },
      ...nodeDefaults,
      connectable: true,
    };

    const newEdge = {
      id: `e${lastNode.id}${newId}`,
      source: lastNode.id,
      target: newNode.id,
      type: "smoothstep",
      style: "stroke-width: 5px; stroke: #FF4000",
      animated: false,
    };

=======

  //add a new cell to the last element on the graph
  function addNewGraphElement(nodeType: string = "selectorNode") {
    if ($nodes.length > 0) {
      const lastNode = $nodes[$nodes.length - 1];
      let newId = parseInt(lastNode.id);
      addNodeId(newId.toString());

      const newNode = {
        id: newId.toString(),
        type: nodeType,
        data: { label: `Node ${newId}` },
        position: { x: lastNode.position.x, y: lastNode.position.y + 100 },
        ...nodeDefaults,
        connectable: true,
      };
      const newEdge = {
        id: `e${newId - 1}${newId}`,
        source: lastNode.id,
        target: newNode.id,
        type: "smoothstep",
        style: "stroke-width: 5px; stroke: #FF4000",
        animated: false,
      };
>>>>>>> 7bac4245
    $nodes = [...$nodes, newNode];
    $edges = [...$edges, newEdge];
  }
  else {
    addNodeId("0");
    addEdgeId("0");

    $nodes = [...$nodes, initialNodes[0]];
    $edges = [...$edges, initialEdges[0]];
  }
  }

  function removeLastGraphElement() {
    const lastNode = $nodes[$nodes.length - 1];
    const lastEdge = $edges[$edges.length - 1];
    $nodes = $nodes.filter((node) => node.id !== lastNode.id);
    $edges = $edges.filter((edge) => edge.id !== lastEdge.id);
  }

  function handleKeydown(event: KeyboardEvent) {
    switch (event.code) {
      case "ShiftLeft":
        event.preventDefault();
        addNewNode();
        break;
      case "Backspace":
        event.preventDefault();
        break;
      case "Delete":
        removeLastGraphElement();
        event.preventDefault();
        break;
      default:
        break;
    }
  }

  onMount(() => {
    nodes.set(initialNodes);
    edges.set(initialEdges);
    fitView();
    window.requestAnimationFrame(() => fitView());
  });
</script>

<svelte:window on:keydown={handleKeydown} />

<div class="svelte-flow__background" role="presentation">
  <SvelteFlow
    {nodes}
    {edges}
    {nodeTypes}
    fitView
    connectionLineType={ConnectionLineType.Step}
    defaultEdgeOptions={{
      type: "smoothstep",
      style: "stroke-width: 5px; stroke: #FF4000",
    }}
    style="background: {$bgColor}; margin-top: 2rem"
  />
</div>

<style>
  :global(body) {
    margin: 0;
    padding: 0;
    font-family: sans-serif;
  }

  .svelte-flow__background {
    height: 100vh;
    overflow: hidden;
  }

  /* .svelte-flow__node {
    background-color: #1e1e1e;
    border: 1px solid #2d2d2d;
    border-radius: 0.4rem;
    padding: 0.5rem;
  }

  .svelte-flow__node:hover {
    border-color: #09d3ac;
  }

  .svelte-flow__node[data-selected] {
    border-color: #09d3ac;
  }

  .svelte-flow__node[data-connectable] {
    cursor: pointer;
  }

  .svelte-flow__node[data-connectable]:hover {
    border-color: #09d3ac;
  }

  .svelte-flow__edge {
    stroke: #09d3ac;
    stroke-width: 2;
  }

  .svelte-flow__edge[data-selected] {
    stroke: #09d3ac;
  }

  .svelte-flow__edge[data-animated] {
    stroke-dasharray: 5;
    animation: dash 1s linear infinite;
  } */

  @keyframes dash {
    to {
      stroke-dashoffset: -10;
    }
  }
</style><|MERGE_RESOLUTION|>--- conflicted
+++ resolved
@@ -2,8 +2,7 @@
   import { writable } from "svelte/store";
   import CodeEditorNode from "./lib/components/CodeEditorNode.svelte";
   import CommandMenu from "./lib/components/CommandMenu.svelte";
-  import {addNodeId, addEdgeId} from "./lib/utils/nodeUtils";
-
+  import { addNodeId, addEdgeId } from "./lib/utils/nodeUtils";
 
   import { SvelteFlow, Position, ConnectionLineType, useSvelteFlow, type Node, type Edge } from "@xyflow/svelte";
 
@@ -52,34 +51,6 @@
 
   const { fitView } = useSvelteFlow();
 
-<<<<<<< HEAD
-  // add a new cell to the last element on the graph
-  function addNewNode(nodeType: string = "selectorNode") {
-    const lastNode = $nodes[$nodes.length - 1];
-    const newId = `node-${currentNodeId++}`;
-    
-    currentPipeline.pushNodeId(newId);
-
-    const newNode = {
-      id: newId.toString(),
-      type: nodeType,
-      data: { label: `Node ${currentNodeId}` },
-      position: { x: lastNode.position.x, y: lastNode.position.y + 100 },
-      ...nodeDefaults,
-      connectable: true,
-    };
-
-    const newEdge = {
-      id: `e${lastNode.id}${newId}`,
-      source: lastNode.id,
-      target: newNode.id,
-      type: "smoothstep",
-      style: "stroke-width: 5px; stroke: #FF4000",
-      animated: false,
-    };
-
-=======
-
   //add a new cell to the last element on the graph
   function addNewGraphElement(nodeType: string = "selectorNode") {
     if ($nodes.length > 0) {
@@ -103,17 +74,15 @@
         style: "stroke-width: 5px; stroke: #FF4000",
         animated: false,
       };
->>>>>>> 7bac4245
-    $nodes = [...$nodes, newNode];
-    $edges = [...$edges, newEdge];
-  }
-  else {
-    addNodeId("0");
-    addEdgeId("0");
+      $nodes = [...$nodes, newNode];
+      $edges = [...$edges, newEdge];
+    } else {
+      addNodeId("0");
+      addEdgeId("0");
 
-    $nodes = [...$nodes, initialNodes[0]];
-    $edges = [...$edges, initialEdges[0]];
-  }
+      $nodes = [...$nodes, initialNodes[0]];
+      $edges = [...$edges, initialEdges[0]];
+    }
   }
 
   function removeLastGraphElement() {

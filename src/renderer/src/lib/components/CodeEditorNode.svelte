--- conflicted
+++ resolved
@@ -43,12 +43,6 @@
   };
 
   onMount(async () => {
-<<<<<<< HEAD
-    // Connect to a Jupyter server.
-    api.connectToJupyter("http://localhost:8888/?token=4359a016480cd8761c5509be8118122de269a80d5698f9fa");
-    await api.startKernel();
-=======
->>>>>>> 2b20946a
     // Set the callback for this editor node
     api.setPubCallback(nodeId, pubCallback);
   });

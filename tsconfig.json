{
  "extends": "@electron-toolkit/tsconfig/tsconfig.json",
  "include": [
    "src/renderer/src/env.d.ts",
    "src/renderer/src/**/*",
    "src/renderer/src/**/*.svelte",
    "src/preload/*.d.ts",
    "src/renderer/vite-env.d.ts",
    "src/renderer/main.ts"
  ],
  "compilerOptions": {
    "verbatimModuleSyntax": true,
    "useDefineForClassFields": true,
    "strict": false,
    "allowJs": true,
    "checkJs": true,
    "lib": ["ESNext", "DOM", "DOM.Iterable"]
  },
<<<<<<< HEAD
  "include": ["src/**/*.d.ts", "src/**/*.ts", "src/**/*.js", "src/**/*.svelte", "handler.ts", "handler.ts"],
=======
>>>>>>> f3d0ffad
  "references": [{ "path": "./tsconfig.node.json" }]
}<|MERGE_RESOLUTION|>--- conflicted
+++ resolved
@@ -16,9 +16,5 @@
     "checkJs": true,
     "lib": ["ESNext", "DOM", "DOM.Iterable"]
   },
-<<<<<<< HEAD
-  "include": ["src/**/*.d.ts", "src/**/*.ts", "src/**/*.js", "src/**/*.svelte", "handler.ts", "handler.ts"],
-=======
->>>>>>> f3d0ffad
   "references": [{ "path": "./tsconfig.node.json" }]
 }